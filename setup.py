#Always prefer setuptools over distutils
from setuptools import setup, find_packages
from setuptools import Extension
from setuptools.command.build_ext import build_ext as _build_ext
# To use a consistent encoding
from codecs import open
from os import path

# see https://stackoverflow.com/a/21621689/1862861 for why this is here
class build_ext(_build_ext):
    def finalize_options(self):
        _build_ext.finalize_options(self)
        # Prevent numpy from thinking it is still in its setup process:
        __builtins__.__NUMPY_SETUP__ = False
        import numpy
        self.include_dirs.append(numpy.get_include())

# check whether user has Cython
try:
    import Cython
except ImportError:
    have_cython = False
else:
    have_cython = True

# set extension
if have_cython: # convert the pyx file to a .c file if cython is available
    ext_modules = [ Extension("cpnest.parameter", sources =[ "cpnest/parameter.pyx"], include_dirs=['cpnest/'], libraries=['m']),
                   Extension("cpnest.dpgmm.gaussian", sources =[ "cpnest/dpgmm/gaussian.pyx"], include_dirs=['cpnest/','cpnest/dpgmmm/'], libraries=['m']) ]
else: # just compile the included parameter.c (already converted from parameter.pyx) file
    ext_modules = [ Extension("cpnest.parameter", sources =[ "cpnest/parameter.c"], include_dirs=['cpnest/'], libraries=['m']) ]

here = path.abspath(path.dirname(__file__))

# Get the long description from the relevant file
with open(path.join(here, 'DESCRIPTION.rst'), encoding='utf-8') as f:
        long_description = f.read()

setup(
        name = 'cpnest',
        version = '0.1.4',
        description = 'CPNest: Parallel nested sampling',
        long_description=long_description,
        author = 'Walter Del Pozzo, John Veitch',
        author_email='walter.delpozzo@ligo.org, john.veitch@ligo.org',
        url='https://github.com/johnveitch/cpnest',
        license='MIT',
        cmdclass = {'build_ext': build_ext},
        classifiers =[
        # How mature is this project? Common values are
        #   3 - Alpha
        #   4 - Beta
        #   5 - Production/Stable
        'Development Status :: 4 - Beta',

        # Indicate who your project is intended for
        #'Intended Audience :: Developers',
        #'Topic :: Data Analysis :: Bayesian Inference',

        # Pick your license as you wish (should match "license" above)
        'License :: OSI Approved :: MIT License',

        # Specify the Python versions you support here. In particular, ensure
        # that you indicate whether you support Python 2, Python 3 or both.
        'Programming Language :: Python :: 2',
        'Programming Language :: Python :: 2.6',
        'Programming Language :: Python :: 2.7',
        'Programming Language :: Python :: 3',
        'Programming Language :: Python :: 3.2',
        'Programming Language :: Python :: 3.3',
        'Programming Language :: Python :: 3.4',
        'Programming Language :: Python :: 3.5',
        ],

        keywords='nested sampling bayesian inference',
        #packages=find_packages(exclude=['contrib','docs','tests*','examples']),
<<<<<<< HEAD
        packages=['cpnest','cpnest.dpgmm'],
        install_requires=['numpy','scipy'],
=======
        packages=['cpnest'],
        install_requires=['numpy','scipy','corner'],
>>>>>>> 5b8f9f93
        setup_requires=['numpy'],
        tests_require=['corner'],
        package_data={"": ['*.c', '*.pyx', '*.pxd']},
        # To provide executable scripts, use entry points in preference to the
        # "scripts" keyword. Entry points provide cross-platform support and allow
        # pip to create the appropriate form of executable for the target platform.
        entry_points={
        #    'console_scripts':['sample=sample:main',
        #        ],
            },
            test_suite='tests',
        ext_modules=ext_modules
        )
<|MERGE_RESOLUTION|>--- conflicted
+++ resolved
@@ -74,13 +74,8 @@
 
         keywords='nested sampling bayesian inference',
         #packages=find_packages(exclude=['contrib','docs','tests*','examples']),
-<<<<<<< HEAD
         packages=['cpnest','cpnest.dpgmm'],
-        install_requires=['numpy','scipy'],
-=======
-        packages=['cpnest'],
         install_requires=['numpy','scipy','corner'],
->>>>>>> 5b8f9f93
         setup_requires=['numpy'],
         tests_require=['corner'],
         package_data={"": ['*.c', '*.pyx', '*.pxd']},
