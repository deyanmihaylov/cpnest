#! /usr/bin/env python
# coding: utf-8

import multiprocessing as mp
from ctypes import c_double, c_int
import numpy as np
import os
import sys
import signal
import logging

from multiprocessing.sharedctypes import Value, Array
from multiprocessing import Lock
from multiprocessing.managers import SyncManager

import cProfile


class CheckPoint(Exception):
    print("Checkpoint exception raise")
    pass


def sighandler(signal, frame):
    print("Handling signal {}".format(signal))
    raise CheckPoint()


class CPNest(object):
    """
    Class to control CPNest sampler
    cp = CPNest(usermodel,nlive=100,output='./',verbose=0,seed=None,maxmcmc=100,nthreads=None,balanced_sampling = True)

    Input variables:
    =====

    usermodel: :obj:`cpnest.Model`
        a user-defined model to analyse

    nlive: `int`
        Number of live points (100)

    poolsize: `int`
        Number of objects in the sampler pool (100)

    output : `str`
        output directory (./)

    verbose: `int`
        Verbosity, 0=silent, 1=progress, 2=diagnostic, 3=detailed diagnostic

    seed: `int`
        random seed (default: 1234)

    maxmcmc: `int`
        maximum MCMC points for sampling chains (100)

    nthreads: `int` or `None`
        number of parallel samplers. Default (None) uses mp.cpu_count() to autodetermine

    nhamiltonian: `int`
        number of sampler threads using an hamiltonian samplers. Default: 0
        
    nslice: `int`
            number of sampler threads using an ensemble slice samplers. Default: 0
            
    resume: `boolean`
        determines whether cpnest will resume a run or run from scratch. Default: False.

    proposal: `dict`
        dictionary of lists with custom jump proposals.
        key 'mhs' for the Metropolis-Hastings sampler,
        'hmc' for the Hamiltonian Monte-Carlo sampler,
        'sli' for the slice sampler. Default: None

    n_periodic_checkpoint: `int`
        **deprecated**
        checkpoint the sampler every n_periodic_checkpoint iterations
        Default: None (disabled)
    
    periodic_checkpoint_interval: `float`
        checkpoing the sampler every periodic_checkpoint_interval seconds
        Default: None (disabled)

    """
    def __init__(self,
                 usermodel,
                 nlive        = 100,
                 poolsize     = 100,
                 output       = './',
                 verbose      = 0,
                 seed         = None,
                 maxmcmc      = 100,
                 nthreads     = None,
                 nhamiltonian = 0,
                 nslice       = 0,
                 resume       = False,
<<<<<<< HEAD
                 proposals    = None,
                 n_periodic_checkpoint = None):
=======
                 proposals     = None,
                 n_periodic_checkpoint = None,
                 periodic_checkpoint_interval=None
                 ):

>>>>>>> 2d18536f
        if nthreads is None:
            self.nthreads = mp.cpu_count()
        else:
            self.nthreads = nthreads

        output = os.path.join(output, '')
        os.makedirs(output, exist_ok=True)

        self.logger = logging.getLogger('CPNest')
        self.logger.update(output=output, verbose=verbose)
        self.logger.critical('Running with {0} parallel threads'.format(self.nthreads))

<<<<<<< HEAD
        from .sampler import HamiltonianMonteCarloSampler, MetropolisHastingsSampler, SliceSampler
=======
        if n_periodic_checkpoint is not None:
            self.logger.critical(
                "The n_periodic_checkpoint kwarg is deprecated, "
                "use periodic_checkpoint_interval instead."
            )
        if periodic_checkpoint_interval is None:
            periodic_checkpoint_interval = np.inf

        from .sampler import HamiltonianMonteCarloSampler, MetropolisHastingsSampler
>>>>>>> 2d18536f
        from .NestedSampling import NestedSampler
        from .proposal import DefaultProposalCycle, HamiltonianProposalCycle, EnsembleSliceProposalCycle
        if proposals is None:
            proposals = dict(mhs=DefaultProposalCycle,
                             hmc=HamiltonianProposalCycle,
                             sli=EnsembleSliceProposalCycle)
        elif type(proposals) == list:
            proposals = dict(mhs=proposals[0],
                             hmc=proposals[1],
                             sli=proposals[2])
        self.nlive    = nlive
        self.verbose  = verbose
        self.output   = output
        self.poolsize = poolsize
        self.posterior_samples = None
        self.manager = RunManager(
            nthreads=self.nthreads,
            periodic_checkpoint_interval=periodic_checkpoint_interval
        )
        self.manager.start()
        self.user     = usermodel
        self.resume = resume

        if seed is None: self.seed=1234
        else:
            self.seed=seed

        self.process_pool = []

        # instantiate the nested sampler class
        resume_file = os.path.join(output, "nested_sampler_resume.pkl")
        if not os.path.exists(resume_file) or resume == False:
            self.NS = NestedSampler(self.user,
                        nlive          = nlive,
                        output         = output,
                        verbose        = verbose,
                        seed           = self.seed,
                        prior_sampling = False,
                        manager        = self.manager)
        else:
            self.NS = NestedSampler.resume(resume_file, self.manager, self.user)

        nmhs = self.nthreads-nhamiltonian-nslice
        # instantiate the sampler class
        for i in range(nmhs):
            resume_file = os.path.join(output, "sampler_{0:d}.pkl".format(i))
            if not os.path.exists(resume_file) or resume == False:
                sampler = MetropolisHastingsSampler(self.user,
                                  maxmcmc,
                                  verbose     = verbose,
                                  output      = output,
                                  poolsize    = poolsize,
                                  seed        = self.seed+i,
                                  proposal    = proposals['mhs'](),
                                  resume_file = resume_file,
                                  manager     = self.manager
                                  )
            else:
                sampler = MetropolisHastingsSampler.resume(resume_file,
                                                           self.manager,
                                                           self.user)

            p = mp.Process(target=sampler.produce_sample)
            self.process_pool.append(p)

        for i in range(nmhs+nhamiltonian,self.nthreads-nslice):
            resume_file = os.path.join(output, "sampler_{0:d}.pkl".format(i))
            if not os.path.exists(resume_file) or resume == False:
                sampler = HamiltonianMonteCarloSampler(self.user,
                                  maxmcmc,
                                  verbose     = verbose,
                                  output      = output,
                                  poolsize    = poolsize,
                                  seed        = self.seed+i,
                                  proposal    = proposals['hmc'](model=self.user),
                                  resume_file = resume_file,
                                  manager     = self.manager
                                  )
            else:
                sampler = HamiltonianMonteCarloSampler.resume(resume_file,
                                                              self.manager,
                                                              self.user)
            p = mp.Process(target=sampler.produce_sample)
            self.process_pool.append(p)

        for i in range(nmhs+nhamiltonian,self.nthreads):
            resume_file = os.path.join(output, "sampler_{0:d}.pkl".format(i))
            if not os.path.exists(resume_file) or resume == False:
                sampler = SliceSampler(self.user,
                                  maxmcmc,
                                  verbose     = verbose,
                                  output      = output,
                                  poolsize    = poolsize,
                                  seed        = self.seed+i,
                                  proposal    = proposals['sli'](),
                                  resume_file = resume_file,
                                  manager     = self.manager
                                  )
            else:
                sampler = SliceSampler.resume(resume_file,
                                                              self.manager,
                                                              self.user)
            p = mp.Process(target=sampler.produce_sample)
            self.process_pool.append(p)

    def run(self):
        """
        Run the sampler
        """
        if self.resume:
            signal.signal(signal.SIGTERM, sighandler)
            signal.signal(signal.SIGALRM, sighandler)
            signal.signal(signal.SIGQUIT, sighandler)
            signal.signal(signal.SIGINT, sighandler)
            signal.signal(signal.SIGUSR1, sighandler)
            signal.signal(signal.SIGUSR2, sighandler)

        #self.p_ns.start()
        for each in self.process_pool:
            each.start()
        try:
            self.NS.nested_sampling_loop()
            for each in self.process_pool:
                each.join()
        except CheckPoint:
            self.checkpoint()
            sys.exit(130)

        self.posterior_samples = self.get_posterior_samples(filename=None)
        if self.verbose>1: self.plot(corner = False)

        #TODO: Clean up the resume pickles

    def get_nested_samples(self, filename='nested_samples.dat'):
        """
        returns nested sampling chain
        Parameters
        ----------
        filename : string
                   If given, file to save nested samples to

        Returns
        -------
        pos : :obj:`numpy.ndarray`
        """
        import numpy.lib.recfunctions as rfn
        self.nested_samples = rfn.stack_arrays(
                [s.asnparray()
                    for s in self.NS.nested_samples]
                ,usemask=False)
        if filename:
            np.savetxt(os.path.join(
                self.NS.output_folder,'nested_samples.dat'),
                self.nested_samples.ravel(),
                header=' '.join(self.nested_samples.dtype.names),
                newline='\n',delimiter=' ')
        return self.nested_samples

    def get_posterior_samples(self, filename='posterior.dat'):
        """
        Returns posterior samples

        Parameters
        ----------
        filename : string
                   If given, file to save posterior samples to

        Returns
        -------
        pos : :obj:`numpy.ndarray`
        """
        import numpy as np
        import os
        from .nest2pos import draw_posterior_many
        nested_samples     = self.get_nested_samples()
        posterior_samples  = draw_posterior_many([nested_samples],[self.nlive],verbose=self.verbose)
        posterior_samples  = np.array(posterior_samples)
        self.prior_samples = {n:None for n in self.user.names}
        self.mcmc_samples  = {n:None for n in self.user.names}
        # if we run with full verbose, read in and output
        # the mcmc thinned posterior samples
        if self.verbose >= 3:
            from .nest2pos import resample_mcmc_chain
            from numpy.lib.recfunctions import stack_arrays

            prior_samples = []
            mcmc_samples  = []
            for file in os.listdir(self.NS.output_folder):
                if 'prior_samples' in file:
                    prior_samples.append(np.genfromtxt(os.path.join(self.NS.output_folder,file), names = True))
                    os.system('rm {0}'.format(os.path.join(self.NS.output_folder,file)))
                elif 'mcmc_chain' in file:
                    mcmc_samples.append(resample_mcmc_chain(np.genfromtxt(os.path.join(self.NS.output_folder,file), names = True)))
                    os.system('rm {0}'.format(os.path.join(self.NS.output_folder,file)))

            # first deal with the prior samples
            self.prior_samples = stack_arrays([p for p in prior_samples])
            if filename:
                np.savetxt(os.path.join(
                           self.NS.output_folder,'prior.dat'),
                           self.prior_samples.ravel(),
                           header=' '.join(self.prior_samples.dtype.names),
                           newline='\n',delimiter=' ')
            # now stack all the mcmc chains
            self.mcmc_samples = stack_arrays([p for p in mcmc_samples])
            if filename:
                np.savetxt(os.path.join(
                           self.NS.output_folder,'mcmc.dat'),
                           self.mcmc_samples.ravel(),
                           header=' '.join(self.mcmc_samples.dtype.names),
                           newline='\n',delimiter=' ')
        # TODO: Replace with something to output samples in whatever format
        if filename:
            np.savetxt(os.path.join(
                self.NS.output_folder,'posterior.dat'),
                posterior_samples.ravel(),
                header=' '.join(posterior_samples.dtype.names),
                newline='\n',delimiter=' ')
        return posterior_samples

    def plot(self, corner = True):
        """
        Make diagnostic plots of the posterior and nested samples
        """
        pos = self.posterior_samples
        if self.verbose >= 3:
            pri = self.prior_samples
            mc  = self.mcmc_samples
        else:
            pri = None
            mc  = None
        from . import plot
        for n in pos.dtype.names:
            plot.plot_hist(pos[n].ravel(), name = n,
                           prior_samples = self.prior_samples[n].ravel() if pri is not None else None,
                           mcmc_samples = self.mcmc_samples[n].ravel() if mc is not None else None,
                           filename = os.path.join(self.output,'posterior_{0}.pdf'.format(n)))
        for n in self.nested_samples.dtype.names:
            plot.plot_chain(self.nested_samples[n],name=n,filename=os.path.join(self.output,'nschain_{0}.pdf'.format(n)))
        import numpy as np
        plotting_posteriors = np.squeeze(pos.view((pos.dtype[0], len(pos.dtype.names))))
        if self.verbose >= 3:
            plotting_priors = np.squeeze(pri.view((pri.dtype[0], len(pri.dtype.names))))
            plotting_mcmc   = np.squeeze(mc.view((mc.dtype[0], len(mc.dtype.names))))
        else:
            plotting_priors = None
            plotting_mcmc   = None
        if corner:
            plot.plot_corner(plotting_posteriors,
                             ps=plotting_priors,
                             ms=plotting_mcmc,
                             labels=pos.dtype.names,
                             filename=os.path.join(self.output,'corner.pdf'))

    def worker_sampler(self, producer_pipe, logLmin):
        cProfile.runctx('self.sampler.produce_sample(producer_pipe, logLmin)', globals(), locals(), 'prof_sampler.prof')

    def worker_ns(self):
        cProfile.runctx('self.NS.nested_sampling_loop(self.consumer_pipes)', globals(), locals(), 'prof_nested_sampling.prof')

    def profile(self):
        for i in range(0,self.NUMBER_OF_PRODUCER_PROCESSES):
            p = mp.Process(target=self.worker_sampler, args=(self.queues[i%len(self.queues)], self.NS.logLmin ))
            self.process_pool.append(p)
        for i in range(0,self.NUMBER_OF_CONSUMER_PROCESSES):
            p = mp.Process(target=self.worker_ns, args=(self.queues, self.port, self.authkey))
            self.process_pool.append(p)
        for each in self.process_pool:
            each.start()

    def checkpoint(self):
        self.manager.checkpoint_flag=1


class RunManager(SyncManager):
    def __init__(self, nthreads=None, **kwargs):
        self.periodic_checkpoint_interval = kwargs.pop(
            "periodic_checkpoint_interval", np.inf
        )
        super(RunManager,self).__init__(**kwargs)
        self.nconnected=mp.Value(c_int,0)
        self.producer_pipes = list()
        self.consumer_pipes = list()
        for i in range(nthreads):
            consumer, producer = mp.Pipe(duplex=True)
            self.producer_pipes.append(producer)
            self.consumer_pipes.append(consumer)
        self.logLmin = None
        self.logLmax = None
        self.nthreads=nthreads

    def start(self):
        super(RunManager, self).start()
        self.logLmin = mp.Value(c_double,-np.inf)
        self.logLmax = mp.Value(c_double,-np.inf)
        self.checkpoint_flag=mp.Value(c_int,0)

    def connect_producer(self):
        """
        Returns the producer's end of the pipe
        """
        with self.nconnected.get_lock():
            n = self.nconnected.value
            pipe = self.producer_pipes[n]
            self.nconnected.value+=1
        return pipe, n<|MERGE_RESOLUTION|>--- conflicted
+++ resolved
@@ -95,16 +95,10 @@
                  nhamiltonian = 0,
                  nslice       = 0,
                  resume       = False,
-<<<<<<< HEAD
-                 proposals    = None,
-                 n_periodic_checkpoint = None):
-=======
                  proposals     = None,
                  n_periodic_checkpoint = None,
                  periodic_checkpoint_interval=None
                  ):
-
->>>>>>> 2d18536f
         if nthreads is None:
             self.nthreads = mp.cpu_count()
         else:
@@ -116,10 +110,7 @@
         self.logger = logging.getLogger('CPNest')
         self.logger.update(output=output, verbose=verbose)
         self.logger.critical('Running with {0} parallel threads'.format(self.nthreads))
-
-<<<<<<< HEAD
-        from .sampler import HamiltonianMonteCarloSampler, MetropolisHastingsSampler, SliceSampler
-=======
+        
         if n_periodic_checkpoint is not None:
             self.logger.critical(
                 "The n_periodic_checkpoint kwarg is deprecated, "
@@ -128,8 +119,7 @@
         if periodic_checkpoint_interval is None:
             periodic_checkpoint_interval = np.inf
 
-        from .sampler import HamiltonianMonteCarloSampler, MetropolisHastingsSampler
->>>>>>> 2d18536f
+        from .sampler import HamiltonianMonteCarloSampler, MetropolisHastingsSampler, SliceSampler
         from .NestedSampling import NestedSampler
         from .proposal import DefaultProposalCycle, HamiltonianProposalCycle, EnsembleSliceProposalCycle
         if proposals is None:
