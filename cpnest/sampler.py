from __future__ import division
import sys
import os
import numpy as np
from math import log
from collections import deque
from random import random,randrange

from . import parameter
from .proposal import DefaultProposalCycle
from . import proposal

class Sampler(object):
    """
    Sampler class.
    Initialisation arguments:
    
    usermodel:
    user defined model to sample
    
    maxmcmc:
    maximum number of mcmc steps to be used in the sampler
    
    verbose:
    display debug information on screen
    default: False
    
    poolsize:
    number of objects for the affine invariant sampling
    default: 1000
    
    seed:
    Random seed
    
    proposal:
    JumpProposal class to use (defaults to proposals.DefaultProposalCycle)
    
    """

    def __init__(self,usermodel, maxmcmc, seed=None, output=None, verbose=False, poolsize=1000, proposal=None):

        self.seed = seed
        self.user = usermodel
        self.initial_mcmc = maxmcmc//10
        self.maxmcmc = maxmcmc

        if proposal is None:
            self.proposal = DefaultProposalCycle()
        else:
            self.proposal = proposal

        self.step = self.proposal.get_sample
        self.Nmcmc = self.initial_mcmc
        self.Nmcmc_exact = float(self.initial_mcmc)

        self.poolsize = poolsize
        self.evolution_points = deque(maxlen=self.poolsize)
        self.verbose=verbose
        self.sub_acceptance=0.0
        self.mcmc_accepted = 0
        self.mcmc_counter = 0
        self.initialised=False
        self.output = output
        self.samples = [] # the list of samples from the mcmc chain
        self.ACLs = [] # the history of the ACL of the chain, will be used to thin the output
        
    def reset(self):
        """
        Initialise the sampler
        """
        np.random.seed(seed=self.seed)
        for n in range(self.poolsize):
          while True:
            if self.verbose > 2: sys.stderr.write("process {0!s} --> generating pool of {1:d} points for evolution --> {2:.0f} % complete\r".format(os.getpid(), self.poolsize, 100.0*float(n+1)/float(self.poolsize)))
            p = self.user.new_point()
            p.logP = self.user.log_prior(p)
            if np.isfinite(p.logP): break
          p.logL=self.user.log_likelihood(p)
          if p.logL is None or not np.isfinite(p.logL):
              print("Warning: received non-finite logL value {0} with parameters {1}".format(str(p.logL), str(p)))
              print("You may want to check your likelihood function to impove sampling")
          self.evolution_points.append(p)
        if self.verbose > 2: sys.stderr.write("\n")

        self.proposal.set_ensemble(self.evolution_points)
        self.metropolis_hastings(-np.inf)
        
        if self.verbose > 2: sys.stderr.write("\n")
        if self.verbose > 2: sys.stderr.write("Initial estimated ACL = {0:d}\n".format(self.Nmcmc))
        self.proposal.set_ensemble(self.evolution_points)

        self.initialised=True

    def estimate_nmcmc(self, safety=5, tau=None):
        """
        Estimate autocorrelation length of chain using acceptance fraction
        ACL = (2/acc) - 1
        multiplied by a safety margin of 5
        Uses moving average with decay time tau iterations (default: self.poolsize)
        Taken from W. Farr's github.com/farr/Ensemble.jl
        """
        if tau is None: tau = self.poolsize

        if self.sub_acceptance == 0.0:
            self.Nmcmc_exact = (1.0 + 1.0/tau)*self.Nmcmc_exact
        else:
            self.Nmcmc_exact = (1.0 - 1.0/tau)*self.Nmcmc_exact + (safety/tau)*(2.0/self.sub_acceptance - 1.0)
        
        self.Nmcmc_exact = float(min(self.Nmcmc_exact,self.maxmcmc))
        self.Nmcmc = max(safety,int(self.Nmcmc_exact))
        self.ACLs.append(self.Nmcmc)

        return self.Nmcmc

    def produce_sample(self, producer_pipe, logLmin ):
        """
        main loop that generates samples and puts them in the queue for the nested sampler object
        """

        if not self.initialised:
          self.reset()

        self.counter=0
        
        while True:
            if logLmin.value==np.inf:
                break

            p = producer_pipe.recv()

            if p is None:
                break
            
            self.evolution_points.append(p)
            (acceptance,Nmcmc,outParam) = next(self.metropolis_hastings(logLmin.value))

<<<<<<< HEAD
            # Push the sample onto the queue
            queue.put((acceptance,Nmcmc,outParam))
=======
            # Send the sample to the Nested Sampler
            producer_pipe.send((acceptance,Nmcmc,outParam))
>>>>>>> 5b8f9f93
            # Update the ensemble every now and again

            if (self.counter%(self.poolsize/4))==0 or acceptance < 1.0/float(self.poolsize):
                self.proposal.set_ensemble(self.evolution_points)
            self.counter += 1

        sys.stderr.write("Sampler process {0!s}: MCMC samples accumulated = {1:d}\n".format(os.getpid(),len(self.samples)))
        thinning = int(np.ceil(np.mean(self.ACLs)))
        self.samples.extend(self.evolution_points)
        sys.stderr.write("Sampler process {0!s}: Mean ACL measured (suggested thinning) = {1:d}\n".format(os.getpid(),thinning))
        import numpy.lib.recfunctions as rfn
        self.mcmc_samples = rfn.stack_arrays([self.samples[j].asnparray() for j in range(0,len(self.samples))],usemask=False)
        if self.verbose >=3:
            np.savetxt(os.path.join(self.output,'mcmc_chain_%s.dat'%os.getpid()),
                       self.mcmc_samples.ravel(),header=' '.join(self.mcmc_samples.dtype.names),
                       newline='\n',delimiter=' ')
            sys.stderr.write("Sampler process {0!s}: saved {1:d} mcmc samples in {2!s}\n".format(os.getpid(),len(self.samples),'mcmc_chain_%s.dat'%os.getpid()))
        sys.stderr.write("Sampler process {0!s} - mean acceptance {1:.3f}: exiting\n".format(os.getpid(), float(self.mcmc_accepted)/float(self.mcmc_counter)))
        return 0

    def metropolis_hastings(self, logLmin):
        """
        metropolis-hastings loop to generate the new live point taking nmcmc steps
        """
        for j in range(self.poolsize):
            sub_counter = 0
            sub_accepted = 0
            oldparam = self.evolution_points.popleft()
            logp_old = self.user.log_prior(oldparam)

            while True:
                sub_counter += 1
                newparam = self.step(oldparam.copy())
                newparam.logP = self.user.log_prior(newparam)
                if newparam.logP-logp_old + self.proposal.log_J > log(random()):
                    newparam.logL = self.user.log_likelihood(newparam)
                    if newparam.logL > logLmin:
                        oldparam = newparam
                        logp_old = newparam.logP
                        sub_accepted+=1
                if (sub_counter >= self.Nmcmc and sub_accepted > 0 ) or sub_counter >= self.maxmcmc:
                    break
        
            # Put sample back in the stack
            self.evolution_points.append(oldparam)
            if self.verbose >=3: self.samples.append(oldparam)
            self.sub_acceptance = float(sub_accepted)/float(sub_counter)
            self.estimate_nmcmc()
            self.mcmc_accepted += sub_accepted
            self.mcmc_counter += sub_counter
            # Yield the new sample
            if oldparam.logL > logLmin:
                yield (float(self.sub_acceptance),sub_counter,oldparam)<|MERGE_RESOLUTION|>--- conflicted
+++ resolved
@@ -134,13 +134,9 @@
             self.evolution_points.append(p)
             (acceptance,Nmcmc,outParam) = next(self.metropolis_hastings(logLmin.value))
 
-<<<<<<< HEAD
-            # Push the sample onto the queue
-            queue.put((acceptance,Nmcmc,outParam))
-=======
             # Send the sample to the Nested Sampler
             producer_pipe.send((acceptance,Nmcmc,outParam))
->>>>>>> 5b8f9f93
+
             # Update the ensemble every now and again
 
             if (self.counter%(self.poolsize/4))==0 or acceptance < 1.0/float(self.poolsize):
