--- conflicted
+++ resolved
@@ -126,26 +126,17 @@
             self.evolution_points.append(p)
 
         self.proposal.set_ensemble(self.evolution_points)
-<<<<<<< HEAD
-    
-=======
-
         # initialise the structure to store the mcmc chain
         self.samples = []
 
->>>>>>> d5c1f76f
         # Now, run evolution so samples are drawn from actual prior
         for k in tqdm(range(self.poolsize), desc='SMPLR {} init evolve'.format(self.thread_id),
                 disable= not self.verbose, position=self.thread_id, leave=False):
             _, p = next(self.yield_sample(-np.inf))
-<<<<<<< HEAD
-
-        if self.verbose >= 3:
-=======
             self.estimate_nmcmc_on_the_fly()
 
         if self.sample_prior is True or self.verbose>=3:
->>>>>>> d5c1f76f
+
             # save the poolsize as prior samples
 
             prior_samples = []
